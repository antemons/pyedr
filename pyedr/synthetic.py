--- conflicted
+++ resolved
@@ -24,7 +24,7 @@
 
 Signal = namedtuple("Signal", ["time", "input", "target"])
 
-class _SignalGenerator:
+class SignalGenerator:
     """ Interface for Signal
     """
     def __init__(self, max_time=10, sampling_rate=10, seed=42):
@@ -50,36 +50,7 @@
         plt.show()
 
 
-<<<<<<< HEAD
 class VanillaECGGenerator(SignalGenerator):
-=======
-class FindLastMax(_SignalGenerator):
-    """ Generate input (random events) and target (height of last event) """
-
-    def __init__(self, mean_eventrate, *args, **kwargs):
-        super().__init__(*args, **kwargs)
-        self._eventrate = mean_eventrate
-
-    def __call__(self):
-        input_ = np.zeros_like(self._time)
-        target = np.zeros_like(self._time)
-        last_event_time = 0
-        while True:
-            event_time = (last_event_time +
-                          np.random.exponential(1/self._eventrate))
-            value = np.random.random()
-            idx = np.searchsorted(self._time, event_time)
-            if idx == len(self._time):
-                break
-            input_[idx] = value
-            target[idx:] = value
-            last_event_time = event_time
-
-        return Signal(time=self._time, input=input_, target=target)
-
-
-class _VanillaECGGenerator(_SignalGenerator):
->>>>>>> 0e22f206
     """ Prototype of a ECG signal generator providing essential parameters
 
     example:
@@ -99,13 +70,8 @@
         self._rsa_strength = rsa_strength
         self._esk_strength = esk_strength
 
-<<<<<<< HEAD
 class SimpleECGGenerator(VanillaECGGenerator):
     """ Simple ECG signal generator based on single peaks in ECG
-=======
-class SimpleECGGenerator(_VanillaECGGenerator):
-    """ simple ECG signal generator based on single peaks in ECG
->>>>>>> 0e22f206
     """
     def __init__(self,
                  heart_fluctuations=0.1,
@@ -163,8 +129,6 @@
                       target=respiration)
 
 
-<<<<<<< HEAD
-
 class Respiration:
 
     def __init__(self, ensemble_mean_period_duration, stdev_period_duration):
@@ -185,9 +149,6 @@
 
 
 class SyntheticECGGenerator(VanillaECGGenerator):
-=======
-class SyntheticECGGenerator(_VanillaECGGenerator):
->>>>>>> 0e22f206
     """ Generate synthetic ECG Signals
 
     >>> get_signal = synthetic.SyntheticECG()
@@ -222,7 +183,9 @@
     default_params = {
             'sampling_rate': 250,
             'heart_noise_strength': 0.05,
-            'respiration_noise_strength': 0.05
+            'respiration_noise_strength': 0.05,
+            'esk_spot_width': 0.15,
+            'rsa_spot_width': 0.25
     }
 
     PeakParameter = namedtuple("Parameter", "a b theta")
@@ -235,32 +198,11 @@
     }
 
     A = 0.0
-<<<<<<< HEAD
 
     def __init__(self, *args, **kwargs):
         super().__init__(*args, **kwargs)
         self.__dict__.update(**ChainMap(kwargs, self.default_params))
-        #self.heart_noise_stength = heart_noise_stength
-        #self.respiration_noise_stength = respiration_noise_stength
-
-=======
-    ESK_SPOT_WIDTH_QRS = 0.15
-    RSA_SPOT_WIDTH_QRS = 0.25
  
-    def __init__(self,
-                 sampling_rate=250,
-                 heart_noise_stength = 0.05,
-                 respiration_noise_stength = 0.05,
-                 esk_spot_width=None,
-                 rsa_spot_width=None,
-                 *args, **kwargs):
-        super().__init__(sampling_rate=sampling_rate, *args, **kwargs)
-        self._heart_noise_stength = heart_noise_stength
-        self._respiration_noise_stength = respiration_noise_stength
-        self._esk_spot_width = esk_spot_width
-        self._rsa_spot_width = rsa_spot_width
->>>>>>> 0e22f206
-
     def _dynamical_equation_of_motion(self, state, time, respiration):
         x, y, z = state
 
@@ -268,11 +210,11 @@
         theta = np.arctan2(y, x)
         r = respiration(time)
         omega_heart_mean = 2 * np.pi * self._heart_rate
-        if self._rsa_spot_width is None:
+        if self.rsa_spot_width is None:
             omega_heart = omega_heart_mean * (1 + self._rsa_strength * r)
         else:
             omega_heart = (omega_heart_mean * 
-             (1 + (1 - np.exp(-(x - 1)**2 / self._rsa_spot_width**2)) *  
+             (1 + (1 - np.exp(-(x - 1)**2 / self.rsa_spot_width**2)) *  
                    self._rsa_strength * r))
         x_dot = alpha * x - omega_heart * y
         y_dot = alpha * y + omega_heart * x
@@ -286,21 +228,15 @@
         return [x_dot, y_dot, z_dot]
 
     def show_single_trajectory(self):
-<<<<<<< HEAD
-        respiration_t =  self._respiration()
-        respiration = respiration_t(self._time)
-        trajectory = self.integrate_heartbeat(respiration_t)
-=======
-        trajectory = self._heartbeat_trajectory(
-            respiration=lambda x: np.zeros_like(x))
->>>>>>> 0e22f206
+        null_resp = lambda x: np.zeros_like(x)
+        trajectory = self._heartbeat_trajectory(respiration=null_resp)
         fig = plt.figure()
         ax = fig.gca(projection='3d')
         theta = self._time
         x = trajectory[:, 0]
         y = trajectory[:, 1]
         z = trajectory[:, 2]
-        z2 = np.exp(-(x - 1)**2 / self._esk_spot_width**2)
+        z2 = np.exp(-(x - 1)**2 / self.esk_spot_width**2)
         ax.plot(x, y, z)
         ax.plot(x, y, z2 / 10)
         plt.show()
@@ -315,27 +251,16 @@
 
     def _coupled_via_esk(self, heartbeat_trajectory, respiration):
         heartbeat = heartbeat_trajectory[:, 2]
-        if self._esk_spot_width is None:
+        if self.esk_spot_width is None:
             heartbeat[:] = heartbeat * (1 + self._esk_strength * respiration)
         else:
             x = heartbeat_trajectory[:, 0]
-            heartbeat[:] *= (1 + np.exp(-(x - 1)**2 / self._esk_spot_width**2) * 
+            heartbeat[:] *= (1 + np.exp(-(x - 1)**2 / self.esk_spot_width**2) * 
                                  self._esk_strength * respiration)
 
-    #def _heartbeat(self, respiration):
-    #    return self._heartbeat_trajectory(respiration)[:, 2]
-
-<<<<<<< HEAD
-
-    def integrate_heartbeat(self, respiration):
-        return odeint(
-            self._dynamical_equation_of_motion,
-            [-1, 0, 0], np.concatenate([np.linspace(-5, -0.1, 10), self._time]),
-            (respiration,))[10:]
-
     def _heartbeat(self, respiration):
-        return self.integrate_heartbeat(respiration)[:, 2]
-=======
+        return self._heartbeat_trajectory(respiration)[:, 2]
+
     def _heartbeat_trajectory(self, respiration):
         trajectory = odeint(
             self._dynamical_equation_of_motion,
@@ -343,26 +268,17 @@
             (respiration,))[10:]
         trajectory[:, 2] *= 20
         return trajectory
->>>>>>> 0e22f206
 
     def __call__(self):
 
         respiration_t =  self._respiration()
         respiration = respiration_t(self._time)
-<<<<<<< HEAD
-        heartbeat = 20 * self._heartbeat(respiration_t)
-        self._coupled_via_esk(heartbeat, respiration)
-        self._noise(heartbeat, self.heart_noise_stength)
-        self._noise(respiration, self.respiration_noise_stength)
-=======
         heartbeat_trajectory = self._heartbeat_trajectory(respiration_t)
         heartbeat = heartbeat_trajectory[:, 2]
         self._coupled_via_esk(heartbeat_trajectory, respiration)
         self._noise(heartbeat, self._heart_noise_stength)
         self._noise(respiration, self._respiration_noise_stength)
->>>>>>> 0e22f206
-        return Signal(time=self._time, input=heartbeat,
-                      target=respiration)
+        return Signal(time=self._time, input=heartbeat, target=respiration)
 
 
 
